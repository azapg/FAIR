import React from "react";
import ReactDOM from "react-dom/client";
import { BrowserRouter } from "react-router-dom";
import { Providers } from "./providers";
import { App } from "./index";
import Header from "@/components/header";
import ErrorBoundary from "./components/ErrorBoundary";
import { Toaster } from "sonner";

ReactDOM.createRoot(document.getElementById("root")!).render(
  <React.StrictMode>
    <Providers>
      <BrowserRouter>
        <ErrorBoundary>
          <Header />
        </ErrorBoundary>
        <div className={"pt-16 h-full"}>
          <Toaster richColors position="bottom-left" />
          <ErrorBoundary>
            <App />
          </ErrorBoundary>
        </div>
      </BrowserRouter>
    </Providers>
<<<<<<< HEAD
  </React.StrictMode>,
=======
  </React.StrictMode>
>>>>>>> 51472aec
);<|MERGE_RESOLUTION|>--- conflicted
+++ resolved
@@ -22,9 +22,5 @@
         </div>
       </BrowserRouter>
     </Providers>
-<<<<<<< HEAD
   </React.StrictMode>,
-=======
-  </React.StrictMode>
->>>>>>> 51472aec
 );