from uuid import UUID, uuid4
from typing import List

from fastapi import APIRouter, Depends, HTTPException, status, UploadFile
from sqlalchemy.orm import Session

from fair_platform.backend import storage
from fair_platform.backend.data.database import session_dependency
from fair_platform.backend.data.models.artifact import Artifact
from fair_platform.backend.api.schema.artifact import (
    ArtifactCreate,
    ArtifactRead,
    ArtifactUpdate,
)
from fair_platform.backend.api.routers.auth import get_current_user
from fair_platform.backend.data.models.user import User, UserRole

router = APIRouter()

# TODO: Artifacts not having owners means we can't enforce permissions easily.
#   Most assignments will only be managed by their instructors/admin, but
#   there students might want to update their submissions. Since in beta there
#   are no students, this is not a concern yet, and we can just let instructors/admin
#   manage everything.

<<<<<<< HEAD
@router.post("/", status_code=status.HTTP_201_CREATED, response_model=List[ArtifactRead])
def create_artifact(files: List[UploadFile], db: Session = Depends(session_dependency), current_user: User = Depends(get_current_user)):
=======

@router.post("/", response_model=ArtifactRead, status_code=status.HTTP_201_CREATED)
def create_artifact(
    payload: ArtifactCreate,
    db: Session = Depends(session_dependency),
    current_user: User = Depends(get_current_user),
):
>>>>>>> ca699712
    if current_user.role != UserRole.admin and current_user.role != UserRole.professor:
        raise HTTPException(
            status_code=status.HTTP_403_FORBIDDEN,
            detail="Only instructors or admin can create artifacts",
        )

    uploads_folder = storage.uploads_dir
    created_artifacts = []

    try:
        for file in files:
            artifact_id = uuid4()
            artifact_folder = uploads_folder / str(artifact_id)
            artifact_folder.mkdir(parents=True, exist_ok=True)
            file_location = artifact_folder / file.filename

            artifact = Artifact(
                id=artifact_id,
                title=file.filename,
                artifact_type="file",
                mime=file.content_type,
                storage_path=str(artifact_id) + "/" + file.filename,
                storage_type="local",
                meta=None,
            )

            with open(file_location, "wb+") as buffer:
                buffer.write(file.file.read())

            db.add(artifact)
            db.commit()
            db.refresh(artifact)
            created_artifacts.append(artifact)
    except Exception as e:
        raise HTTPException(status_code=status.HTTP_500_INTERNAL_SERVER_ERROR, detail=f"Failed to upload file: {e}")

    return created_artifacts


@router.get("/", response_model=List[ArtifactRead])
def list_artifacts(db: Session = Depends(session_dependency)):
    return db.query(Artifact).all()


# TODO: You shouldn't be able to get artifacts you don't have access to.
#   This is related to the ownership problem mentioned above.
#   I think the solution would be to relate artifacts to assignments/submissions,
#   and then check if the user has access to those. (e.g. if the user is the instructor of the course
#   the assignment belongs to, or if the user is the student who made the submission)
#   But since there are no students in beta, this is not a concern yet.
@router.get("/{artifact_id}", response_model=ArtifactRead)
def get_artifact(artifact_id: UUID, db: Session = Depends(session_dependency)):
    artifact = db.get(Artifact, artifact_id)
    if not artifact:
        raise HTTPException(
            status_code=status.HTTP_404_NOT_FOUND, detail="Artifact not found"
        )
    return artifact


@router.put("/{artifact_id}", response_model=ArtifactRead)
def update_artifact(
    artifact_id: UUID,
    payload: ArtifactUpdate,
    db: Session = Depends(session_dependency),
    current_user: User = Depends(get_current_user),
):
    if current_user.role != UserRole.admin and current_user.role != UserRole.professor:
        raise HTTPException(
            status_code=status.HTTP_403_FORBIDDEN,
            detail="Only instructors or admin can update artifacts",
        )

    artifact = db.get(Artifact, artifact_id)
    if not artifact:
        raise HTTPException(
            status_code=status.HTTP_404_NOT_FOUND, detail="Artifact not found"
        )

    if payload.title is not None:
        artifact.title = payload.title
    if payload.artifact_type is not None:
        artifact.artifact_type = payload.artifact_type
    if payload.mime is not None:
        artifact.mime = payload.mime
    if payload.storage_path is not None:
        artifact.storage_path = payload.storage_path
    if payload.storage_type is not None:
        artifact.storage_type = payload.storage_type
    if payload.meta is not None:
        artifact.meta = payload.meta

    db.add(artifact)
    db.commit()
    db.refresh(artifact)
    return artifact


@router.delete("/{artifact_id}", status_code=status.HTTP_204_NO_CONTENT)
def delete_artifact(
    artifact_id: UUID,
    db: Session = Depends(session_dependency),
    current_user: User = Depends(get_current_user),
):
    if current_user.role != UserRole.admin and current_user.role != UserRole.professor:
        raise HTTPException(
            status_code=status.HTTP_403_FORBIDDEN,
            detail="Only instructors or admin can delete artifacts",
        )

    artifact = db.get(Artifact, artifact_id)
    if not artifact:
        raise HTTPException(
            status_code=status.HTTP_404_NOT_FOUND, detail="Artifact not found"
        )

    db.delete(artifact)
    db.commit()
    return None


__all__ = ["router"]<|MERGE_RESOLUTION|>--- conflicted
+++ resolved
@@ -23,18 +23,8 @@
 #   are no students, this is not a concern yet, and we can just let instructors/admin
 #   manage everything.
 
-<<<<<<< HEAD
 @router.post("/", status_code=status.HTTP_201_CREATED, response_model=List[ArtifactRead])
 def create_artifact(files: List[UploadFile], db: Session = Depends(session_dependency), current_user: User = Depends(get_current_user)):
-=======
-
-@router.post("/", response_model=ArtifactRead, status_code=status.HTTP_201_CREATED)
-def create_artifact(
-    payload: ArtifactCreate,
-    db: Session = Depends(session_dependency),
-    current_user: User = Depends(get_current_user),
-):
->>>>>>> ca699712
     if current_user.role != UserRole.admin and current_user.role != UserRole.professor:
         raise HTTPException(
             status_code=status.HTTP_403_FORBIDDEN,
