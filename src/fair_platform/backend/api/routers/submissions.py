from uuid import UUID, uuid4
from typing import List, Optional
from datetime import datetime, timezone

from fastapi import APIRouter, Depends, HTTPException, status
from pydantic import BaseModel
from pydantic.v1 import EmailStr
from sqlalchemy import delete
from sqlalchemy.orm import Session

from fair_platform.backend.data.database import session_dependency
from fair_platform.backend.data.models.submission import (
    Submission,
    SubmissionStatus,
    submission_artifacts,
    submission_workflow_runs,
)
from fair_platform.backend.data.models.assignment import Assignment
from fair_platform.backend.data.models.user import User, UserRole
from fair_platform.backend.data.models.artifact import Artifact
from fair_platform.backend.data.models.workflow_run import WorkflowRun
from fair_platform.backend.api.schema.submission import (
    SubmissionCreate,
    SubmissionRead,
    SubmissionUpdate,
)
from fair_platform.backend.api.routers.auth import get_current_user

router = APIRouter()

class SyntheticSubmission(BaseModel):
    assignment_id: UUID
    submitter: str
    artifacts_ids: Optional[List[UUID]] = None

    class Config:
        from_attributes = True
        alias_generator = lambda field_name: ''.join(word.capitalize() if i > 0 else word for i, word in enumerate(field_name.split('_')))
        validate_by_name = True


# TODO: Implement enrollments table to be able to check
@router.post("/", response_model=SubmissionRead, status_code=status.HTTP_201_CREATED)
def create_submission(
    payload: SyntheticSubmission,
    db: Session = Depends(session_dependency),
    current_user: User = Depends(get_current_user),
):
    if not db.get(Assignment, payload.assignment_id):
<<<<<<< HEAD
        raise HTTPException(status_code=status.HTTP_400_BAD_REQUEST, detail="Assignment not found")

    if current_user.role != UserRole.admin and current_user.role != UserRole.professor:
        raise HTTPException(status_code=status.HTTP_403_FORBIDDEN, detail="Not authorized to create submission for this user")
=======
        raise HTTPException(
            status_code=status.HTTP_400_BAD_REQUEST, detail="Assignment not found"
        )
    if not db.get(User, payload.submitter_id):
        raise HTTPException(
            status_code=status.HTTP_400_BAD_REQUEST, detail="Submitter not found"
        )

    if current_user.role != UserRole.admin and current_user.id != payload.submitter_id:
        raise HTTPException(
            status_code=status.HTTP_403_FORBIDDEN,
            detail="Not authorized to create submission for this user",
        )
>>>>>>> ca699712

    submitted_at = datetime.now(timezone.utc)
    status_value = SubmissionStatus.pending

    synthetic_user = User(id=uuid4(), name=payload.submitter, email=EmailStr("student@fair.com"), role=UserRole.student)
    db.add(synthetic_user)
    db.commit()
    db.refresh(synthetic_user)

<<<<<<< HEAD
=======
    status_value = (
        payload.status
        if isinstance(payload.status, str)
        else getattr(payload.status, "value", payload.status)
    ) or SubmissionStatus.pending.value
>>>>>>> ca699712

    sub = Submission(
        id=uuid4(),
        assignment_id=payload.assignment_id,
        submitter_id=synthetic_user.id,
        submitted_at=submitted_at,
        status=status_value,
    )
    db.add(sub)
    db.commit()

    if payload.artifacts_ids:
        for aid in payload.artifacts_ids:
            if not db.get(Artifact, aid):
                raise HTTPException(
                    status_code=status.HTTP_400_BAD_REQUEST,
                    detail=f"Artifact {aid} not found",
                )
            db.execute(
                submission_artifacts.insert().values(
                    id=uuid4(), submission_id=sub.id, artifact_id=aid
                )
            )
            db.refresh(submission_artifacts)
        db.commit()

<<<<<<< HEAD
=======
    if payload.run_ids:
        for rid in payload.run_ids:
            if not db.get(WorkflowRun, rid):
                raise HTTPException(
                    status_code=status.HTTP_400_BAD_REQUEST,
                    detail=f"WorkflowRun {rid} not found",
                )
            db.execute(
                submission_workflow_runs.insert().values(
                    submission_id=sub.id, workflow_run_id=rid
                )
            )
        db.commit()

    if payload.official_run_id is not None:
        run = db.get(WorkflowRun, payload.official_run_id)
        if not run:
            raise HTTPException(
                status_code=status.HTTP_400_BAD_REQUEST,
                detail="official_run_id not found",
            )
        # link if not linked already
        existing = db.execute(
            submission_workflow_runs.select().where(
                submission_workflow_runs.c.submission_id == sub.id,
                submission_workflow_runs.c.workflow_run_id == payload.official_run_id,
            )
        ).first()
        if not existing:
            db.execute(
                submission_workflow_runs.insert().values(
                    submission_id=sub.id, workflow_run_id=payload.official_run_id
                )
            )
            db.commit()

>>>>>>> ca699712
    db.refresh(sub)
    return sub


@router.get("/", response_model=List[SubmissionRead])
def list_submissions(
    assignment_id: Optional[UUID] = None, db: Session = Depends(session_dependency)
):
    q = db.query(Submission)
    if assignment_id:
        q = q.filter(Submission.assignment_id == assignment_id)
    return q.all()


@router.get("/{submission_id}", response_model=SubmissionRead)
def get_submission(submission_id: UUID, db: Session = Depends(session_dependency)):
    sub = db.get(Submission, submission_id)
    if not sub:
        raise HTTPException(
            status_code=status.HTTP_404_NOT_FOUND, detail="Submission not found"
        )
    return sub


@router.put("/{submission_id}", response_model=SubmissionRead)
def update_submission(
    submission_id: UUID,
    payload: SubmissionUpdate,
    db: Session = Depends(session_dependency),
    current_user: User = Depends(get_current_user),
):
    sub = db.get(Submission, submission_id)
    if not sub:
        raise HTTPException(
            status_code=status.HTTP_404_NOT_FOUND, detail="Submission not found"
        )

    if current_user.role != UserRole.admin and current_user.id != sub.submitter_id:
        raise HTTPException(
            status_code=status.HTTP_403_FORBIDDEN,
            detail="Not authorized to update this submission",
        )

    if payload.submitted_at is not None:
        sub.submitted_at = payload.submitted_at
    if payload.status is not None:
        sub.status = (
            payload.status
            if isinstance(payload.status, str)
            else getattr(payload.status, "value", payload.status)
        )
    if payload.official_run_id is not None:
        run = db.get(WorkflowRun, payload.official_run_id)
        if not run:
            raise HTTPException(
                status_code=status.HTTP_400_BAD_REQUEST,
                detail="official_run_id not found",
            )
        sub.official_run_id = payload.official_run_id
        existing = db.execute(
            submission_workflow_runs.select().where(
                submission_workflow_runs.c.submission_id == sub.id,
                submission_workflow_runs.c.workflow_run_id == payload.official_run_id,
            )
        ).first()
        if not existing:
            db.execute(
                submission_workflow_runs.insert().values(
                    submission_id=sub.id, workflow_run_id=payload.official_run_id
                )
            )
            db.commit()

    db.add(sub)
    db.commit()

    # replaces artifacts if provided
    if payload.artifact_ids is not None:
        db.execute(
            delete(submission_artifacts).where(
                lambda: submission_artifacts.c.submission_id == sub.id
            )
        )
        db.commit()
        for aid in payload.artifact_ids:
            if not db.get(Artifact, aid):
                raise HTTPException(
                    status_code=status.HTTP_400_BAD_REQUEST,
                    detail=f"Artifact {aid} not found",
                )
            db.execute(
                submission_artifacts.insert().values(
                    id=uuid4(), submission_id=sub.id, artifact_id=aid
                )
            )
        db.commit()

    # replaces runs if provided
    if payload.run_ids is not None:
        db.execute(
            delete(submission_workflow_runs).where(
                lambda: submission_workflow_runs.c.submission_id == sub.id
            )
        )
        db.commit()
        for rid in payload.run_ids:
            if not db.get(WorkflowRun, rid):
                raise HTTPException(
                    status_code=status.HTTP_400_BAD_REQUEST,
                    detail=f"WorkflowRun {rid} not found",
                )
            db.execute(
                submission_workflow_runs.insert().values(
                    submission_id=sub.id, workflow_run_id=rid
                )
            )
        db.commit()
        if sub.official_run_id is not None:
            existing = db.execute(
                submission_workflow_runs.select().where(
                    submission_workflow_runs.c.submission_id == sub.id,
                    submission_workflow_runs.c.workflow_run_id == sub.official_run_id,
                )
            ).first()
            if not existing:
                db.execute(
                    submission_workflow_runs.insert().values(
                        submission_id=sub.id, workflow_run_id=sub.official_run_id
                    )
                )
                db.commit()

    db.refresh(sub)
    return sub


@router.delete("/{submission_id}", status_code=status.HTTP_204_NO_CONTENT)
def delete_submission(
    submission_id: UUID,
    db: Session = Depends(session_dependency),
    current_user: User = Depends(get_current_user),
):
    sub = db.get(Submission, submission_id)
    if not sub:
        raise HTTPException(
            status_code=status.HTTP_404_NOT_FOUND, detail="Submission not found"
        )

    if current_user.role != UserRole.admin and current_user.id != sub.submitter_id:
        raise HTTPException(
            status_code=status.HTTP_403_FORBIDDEN,
            detail="Not authorized to delete this submission",
        )

    db.delete(sub)
    db.commit()
    return None


__all__ = ["router"]<|MERGE_RESOLUTION|>--- conflicted
+++ resolved
@@ -47,26 +47,10 @@
     current_user: User = Depends(get_current_user),
 ):
     if not db.get(Assignment, payload.assignment_id):
-<<<<<<< HEAD
         raise HTTPException(status_code=status.HTTP_400_BAD_REQUEST, detail="Assignment not found")
 
     if current_user.role != UserRole.admin and current_user.role != UserRole.professor:
         raise HTTPException(status_code=status.HTTP_403_FORBIDDEN, detail="Not authorized to create submission for this user")
-=======
-        raise HTTPException(
-            status_code=status.HTTP_400_BAD_REQUEST, detail="Assignment not found"
-        )
-    if not db.get(User, payload.submitter_id):
-        raise HTTPException(
-            status_code=status.HTTP_400_BAD_REQUEST, detail="Submitter not found"
-        )
-
-    if current_user.role != UserRole.admin and current_user.id != payload.submitter_id:
-        raise HTTPException(
-            status_code=status.HTTP_403_FORBIDDEN,
-            detail="Not authorized to create submission for this user",
-        )
->>>>>>> ca699712
 
     submitted_at = datetime.now(timezone.utc)
     status_value = SubmissionStatus.pending
@@ -76,14 +60,6 @@
     db.commit()
     db.refresh(synthetic_user)
 
-<<<<<<< HEAD
-=======
-    status_value = (
-        payload.status
-        if isinstance(payload.status, str)
-        else getattr(payload.status, "value", payload.status)
-    ) or SubmissionStatus.pending.value
->>>>>>> ca699712
 
     sub = Submission(
         id=uuid4(),
@@ -110,45 +86,6 @@
             db.refresh(submission_artifacts)
         db.commit()
 
-<<<<<<< HEAD
-=======
-    if payload.run_ids:
-        for rid in payload.run_ids:
-            if not db.get(WorkflowRun, rid):
-                raise HTTPException(
-                    status_code=status.HTTP_400_BAD_REQUEST,
-                    detail=f"WorkflowRun {rid} not found",
-                )
-            db.execute(
-                submission_workflow_runs.insert().values(
-                    submission_id=sub.id, workflow_run_id=rid
-                )
-            )
-        db.commit()
-
-    if payload.official_run_id is not None:
-        run = db.get(WorkflowRun, payload.official_run_id)
-        if not run:
-            raise HTTPException(
-                status_code=status.HTTP_400_BAD_REQUEST,
-                detail="official_run_id not found",
-            )
-        # link if not linked already
-        existing = db.execute(
-            submission_workflow_runs.select().where(
-                submission_workflow_runs.c.submission_id == sub.id,
-                submission_workflow_runs.c.workflow_run_id == payload.official_run_id,
-            )
-        ).first()
-        if not existing:
-            db.execute(
-                submission_workflow_runs.insert().values(
-                    submission_id=sub.id, workflow_run_id=payload.official_run_id
-                )
-            )
-            db.commit()
-
->>>>>>> ca699712
     db.refresh(sub)
     return sub
 
