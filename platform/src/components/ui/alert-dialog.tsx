--- conflicted
+++ resolved
@@ -1,7 +1,4 @@
-<<<<<<< HEAD
-=======
 
->>>>>>> 3ab5f211
 import * as React from "react"
 import * as AlertDialogPrimitive from "@radix-ui/react-alert-dialog"
 
